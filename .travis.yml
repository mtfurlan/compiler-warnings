dist: xenial
sudo: required
before_install:
  - sudo apt-get update -qq
  - sudo apt-get install -qq ninja-build

language: python
python:
  - "3.5"
  - "3.6"
  - "3.7"
install:
<<<<<<< HEAD
  - "pip install -r parsers/requirements.txt"
=======
  - "wget -O antlr.jar http://www.antlr.org/download/antlr-4.7.2-complete.jar"
  - "echo -e '#!/bin/sh\nexec java -jar \"$(dirname \"$0\")\"/antlr.jar \"$@\"' > antlr4"
  - chmod 755 antlr4
  - export PATH="$PWD:$PATH"
  - "pip3 install -r parsers/requirements.txt"
>>>>>>> f494cb8b
script: ninja -C parsers/ test<|MERGE_RESOLUTION|>--- conflicted
+++ resolved
@@ -10,13 +10,5 @@
   - "3.6"
   - "3.7"
 install:
-<<<<<<< HEAD
-  - "pip install -r parsers/requirements.txt"
-=======
-  - "wget -O antlr.jar http://www.antlr.org/download/antlr-4.7.2-complete.jar"
-  - "echo -e '#!/bin/sh\nexec java -jar \"$(dirname \"$0\")\"/antlr.jar \"$@\"' > antlr4"
-  - chmod 755 antlr4
-  - export PATH="$PWD:$PATH"
   - "pip3 install -r parsers/requirements.txt"
->>>>>>> f494cb8b
 script: ninja -C parsers/ test