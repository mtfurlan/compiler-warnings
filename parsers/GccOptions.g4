--- conflicted
+++ resolved
@@ -18,11 +18,7 @@
 argument : ternary ;
 
 ternary
-<<<<<<< HEAD
-   :<assoc=right> ternary SPACE* '?' SPACE* ternary SPACE* ':' SPACE* ternary
-=======
    :<assoc=right> ternary SPACE* '?' SPACE* ternary+ SPACE* ':' SPACE* ternary
->>>>>>> f494cb8b
    | orTest ;
 
 orTest : andTest (SPACE* OR SPACE* andTest)* ;
